--- conflicted
+++ resolved
@@ -22,13 +22,9 @@
 
 ## Installation
 
-<<<<<<< HEAD
 The following steps should be completed on a terminal.  
 
 1. Clone the repository:
-=======
-1. Open a terminal and clone the repository:
->>>>>>> a50b4677
     ```sh
     git clone https://github.com/reginabarzilaygroup/GeneralEvaluation
     cd GeneralEvaluation
@@ -40,11 +36,7 @@
     source venv/bin/activate  # On Windows use `venv\Scripts\activate`
     ```
 
-<<<<<<< HEAD
-3. Install the package, which will install all dependencies as well:
-=======
-3. Install the package, which will install required packages (listed above, except for Python):
->>>>>>> a50b4677
+3. Install the package (which will also install required packages):
     ```sh
     pip install .
     ```
@@ -72,18 +64,11 @@
 
 # Usage
 
-<<<<<<< HEAD
 1. Prepare your results from Mirai or Sybil. See the [Input Data Format](#input-data-format) section for details.
 2. Upload a results table in CSV, TSV, XLS, or XLSX format.
-3. Adjust the target recall, if desired. The default value is `0.85`.
+3. The default recall target is `0.85`. If desired, you may adjust the recall target. 
 4. Click the "Run Evaluation" button.
 5. Download the PDF report and the CSV file with overall metrics.
-=======
-1. Upload a results table in CSV, TSV, XLS, or XLSX format.
-2. The default value is `0.85`. If desired, you may adjust the recall target. 
-3. Click the "Run Evaluation" button.
-4. Download the PDF report and the CSV file with overall metrics.
->>>>>>> a50b4677
 
 ## Input Data Format
 
